--- conflicted
+++ resolved
@@ -184,15 +184,9 @@
             "JAMS": True,
             "DJEMBES": True,
             "PICNIC_BASKET1": True,
-<<<<<<< HEAD
             "PICNIC_BASKET2": True,
-            "VOLCANIC_ROCK": True,
+            "VOLCANIC_ROCK": False,
             "VOLCANIC_ROCK_VOUCHER_9500": True,
-=======
-            "PICNIC_BASKET2": False,
-            "VOLCANIC_ROCK": False,
-            "VOLCANIC_ROCK_VOUCHER_9500": False,
->>>>>>> f416ffb1
             "VOLCANIC_ROCK_VOUCHER_9750": True,
             "VOLCANIC_ROCK_VOUCHER_10000": True,
             "VOLCANIC_ROCK_VOUCHER_10250": False,
